--- conflicted
+++ resolved
@@ -250,12 +250,7 @@
 ! Storing the array with + 65536 will cut off the image.
 ! At least INT32 required. All of the required variables are INT32.
 !------------------------------------------------------------------------------  
-<<<<<<< HEAD
 INTEGER(KIND=INT32), PARAMETER :: conv_param=0, offset=65536
-INTEGER(KIND=INT32), DIMENSION(:,:,:), ALLOCATABLE :: intermediate ! , subarray_ik4
-=======
-INTEGER(KIND=INT32), PARAMETER :: conv_param=0, offset=65536, int2max=32768
->>>>>>> 6daffd3a
 
 shp = SHAPE(subarray_in)
 
